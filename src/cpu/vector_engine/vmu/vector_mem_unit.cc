--- conflicted
+++ resolved
@@ -146,17 +146,10 @@
             }
         });
 
-<<<<<<< HEAD
         mem_addr = src1 + (dyn_insn->getMicroOpNumber() * ((mvl_bits / 8)));
         location = 0; // 0 Memory
-        DPRINTF(VectorMemUnit,"Vector Load from Base Memory Addrs: 0x%lx\n",
-            mem_addr );
-=======
-        mem_addr = src1;
-        location = 0;
         DPRINTF(VectorMemUnit,"Vector Load %s from Base Memory Addrs: 0x%lx\n",
              mem_mop.str(),mem_addr );
->>>>>>> d422ddfa
 
         if (indexed)
         {
