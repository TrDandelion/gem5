--- conflicted
+++ resolved
@@ -229,11 +229,7 @@
     {
         if (indexed){
             DPRINTF(VectorInst,"%s v%d v%d       PC 0x%X\n",insn.getName(),insn.vd(),insn.vs2(),*(uint64_t*)&pc);
-<<<<<<< HEAD
-            DPRINTF(VectorRename,"renamed inst: %s v%d v%d %s  old_dst v%d ,  \n",insn.getName(),PDst,Pvs2,mask_ren.str(),POldDst);
-=======
-            DPRINTF(VectorRename,"%s v%d v%d %s  old_dst v%d\n",insn.getName(),PDst,Pvs2,mask_ren.str(),POldDst);
->>>>>>> d422ddfa
+            DPRINTF(VectorRename,"renamed inst: %s v%d v%d %s  old_dst v%d\n",insn.getName(),PDst,Pvs2,mask_ren.str(),POldDst);
         } else {
             DPRINTF(VectorInst,"%s v%d       PC 0x%X\n",insn.getName(),insn.vd(),*(uint64_t*)&pc);
             DPRINTF(VectorRename,"renamed inst: %s v%d %s  old_dst v%d\n",insn.getName(),PDst,mask_ren.str(),POldDst);
@@ -241,19 +237,13 @@
     }
     else if (insn.isStore())
     {
-<<<<<<< HEAD
-        DPRINTF(VectorInst,"%s v%d       PC 0x%X\n",insn.getName(),insn.vd(),*(uint64_t*)&pc );
-        DPRINTF(VectorRename,"renamed inst: %s v%d %s\n",insn.getName(),PDst,mask_ren.str());
-=======
-         if (indexed){
+        if (indexed){
             DPRINTF(VectorInst,"%s v%d v%d       PC 0x%X\n",insn.getName(),insn.vd(),insn.vs2(),*(uint64_t*)&pc);
             DPRINTF(VectorRename,"%s v%d v%d %s\n",insn.getName(),PDst,Pvs2,mask_ren.str());
         } else {
             DPRINTF(VectorInst,"%s v%d       PC 0x%X\n",insn.getName(),insn.vd(),*(uint64_t*)&pc );
             DPRINTF(VectorRename,"%s v%d %s\n",insn.getName(),PDst,mask_ren.str());
         }
-        
->>>>>>> d422ddfa
     } else {
         panic("Invalid Vector Instruction insn=%#h\n", insn.machInst);
     }
@@ -332,16 +322,6 @@
     bool indexed = (mop ==3);
 
     if (insn.isVectorInstMem()) {
-<<<<<<< HEAD
-            /* Physical registers */
-            Pvs1 = 1024;
-            Pvs2 = 1024;
-            PMask = 1024;
-            PDst = 1024;
-            POldDst = 1024;
-=======
-        // TODO: maked memory operations are not implemented
->>>>>>> d422ddfa
         if (insn.isLoad()) {
             if (indexed) {
                 Pvs2 = vector_rename->get_preg_rat(vs2);
@@ -532,8 +512,7 @@
     if (insn.isVectorInstMem())
     {
         VectorMemIns++;
-<<<<<<< HEAD
-        DPRINTF(VectorEngine,"Issuing instruction %s to VMU, vl %d , sew %d , lmul %d , microop_number %d, pc 0x%lx\n"
+        DPRINTF(VectorEngine,"Sending instruction %s to VMU, vl %d , sew %d , lmul %d , microop_number %d, pc 0x%lx\n"
             ,insn.getName(),
             vl,
             vector_config->get_vtype_sew(vtype),
@@ -541,12 +520,7 @@
             dyn_insn->getMicroOpNumber(),
             *(uint64_t*)&pc );
 
-        vector_memory_unit->issue(*this,insn,dyn_insn, xc,src1,vtype,
-=======
-        DPRINTF(VectorEngine,"Sending instruction %s to VMU, pc 0x%lx\n"
-            ,insn.getName() , *(uint64_t*)&pc );
         vector_memory_unit->issue(*this,insn,dyn_insn, xc,src1,src2,vtype,
->>>>>>> d422ddfa
             vl, done_callback);
 
         SumVL = SumVL.value() + vector_config->vector_length_in_bits(vl,vtype);
@@ -560,7 +534,7 @@
             if (!vector_lane[i]->isOccupied()) { lane_id_available = i; }
         }
 
-        DPRINTF(VectorEngine,"Issuing instruction %s to VPU, vl %d , sew %d , lmul %d , microop_number %d, pc 0x%lx\n"
+        DPRINTF(VectorEngine,"Sending instruction %s to VPU, vl %d , sew %d , lmul %d , microop_number %d, pc 0x%lx\n"
             ,insn.getName(),
             vl,
             vector_config->get_vtype_sew(vtype),
