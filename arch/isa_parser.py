--- conflicted
+++ resolved
@@ -712,47 +712,6 @@
 #
 #####################################################################
 
-<<<<<<< HEAD
-################
-# CpuModel class
-#
-# The CpuModel class encapsulates everything we need to know about a
-# particular CPU model.
-
-class CpuModel:
-    # List of all CPU models.  Accessible as CpuModel.list.
-    list = []
-
-    # Constructor.  Automatically adds models to CpuModel.list.
-    def __init__(self, name, filename, includes, strings):
-        self.name = name
-        self.filename = filename   # filename for output exec code
-        self.includes = includes   # include files needed in exec file
-        # The 'strings' dict holds all the per-CPU symbols we can
-        # substitute into templates etc.
-        self.strings = strings
-        # Add self to list.
-        CpuModel.list.append(self)
-
-# Define CPU models.  The following lines should contain the only
-# CPU-model-specific information in this file.  Note that the ISA
-# description itself should have *no* CPU-model-specific content.
-CpuModel('SimpleCPU', 'simple_cpu_exec.cc',
-         '#include "cpu/simple/cpu.hh"',
-         { 'CPU_exec_context': 'SimpleCPU' })
-CpuModel('FastCPU', 'fast_cpu_exec.cc',
-         '#include "cpu/fast/cpu.hh"',
-         { 'CPU_exec_context': 'FastCPU' })
-CpuModel('FullCPU', 'full_cpu_exec.cc',
-         '#include "encumbered/cpu/full/dyn_inst.hh"',
-         { 'CPU_exec_context': 'DynInst' })
-
-CpuModel('AlphaFullCPU', 'alpha_o3_exec.cc',
-         '#include "cpu/o3/alpha_dyn_inst.hh"',
-         { 'CPU_exec_context': 'AlphaDynInst<AlphaSimpleImpl>' })
-
-=======
->>>>>>> 51647e7b
 # Expand template with CPU-specific references into a dictionary with
 # an entry for each CPU model name.  The entry key is the model name
 # and the corresponding value is the template with the CPU-specific
